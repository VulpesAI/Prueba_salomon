--- conflicted
+++ resolved
@@ -22,11 +22,8 @@
 3. En el entorno de despliegue (Cloud Run o Firebase App Hosting) crea una variable de entorno **secreta** llamada `SECRET_PASSPHRASE` con la misma frase utilizada para sellar el archivo. Puedes almacenarla en Google Secret Manager o en la sección **Manage environment variables** de Firebase.
 4. (Opcional) Si necesitas sobreescribir algún valor puntual, define las variables `JWT_SECRET`, `FIREBASE_*` o `SUPABASE_*` directamente en el runtime. Las claves cargadas desde `secrets.enc.json` solo se aplican cuando el valor no existe ya en `process.env`.
 
-<<<<<<< HEAD
 Los archivos versionados en `services/core-api/apphosting.yaml` incluyen marcadores como `<injected-via-secrets:JWT_SECRET>` para recordar que los valores deben inyectarse desde secretos de entorno. Durante el arranque, `injectSecretsIntoEnv` reemplaza automáticamente esos marcadores (y cualquier `REEMPLAZAR` heredado de las plantillas) cuando logra descifrar `secrets.enc.json`, por lo que no necesitas editar el manifiesto con valores reales.
-=======
 Los archivos versionados en `services/core-api/apphosting.yaml` incluyen marcadores como `<injected-via-secrets:JWT_SECRET>` para recordar que los valores deben inyectarse desde secretos de entorno. Mantén los valores reales fuera del repositorio.
->>>>>>> 102b1d9c
 
 ### TLS Termination
 
