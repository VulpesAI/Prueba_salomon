--- conflicted
+++ resolved
@@ -23,10 +23,7 @@
 4. (Opcional) Si necesitas sobreescribir algún valor puntual, define las variables `JWT_SECRET`, `FIREBASE_*` o `SUPABASE_*` directamente en el runtime. Las claves cargadas desde `secrets.enc.json` solo se aplican cuando el valor no existe ya en `process.env`.
 
 Los archivos versionados en `services/core-api/apphosting.yaml` incluyen marcadores como `<injected-via-secrets:JWT_SECRET>` para recordar que los valores deben inyectarse desde secretos de entorno. Durante el arranque, `injectSecretsIntoEnv` reemplaza automáticamente esos marcadores (y cualquier `REEMPLAZAR` heredado de las plantillas) cuando logra descifrar `secrets.enc.json`, por lo que no necesitas editar el manifiesto con valores reales.
-<<<<<<< HEAD
-=======
 Los archivos versionados en `services/core-api/apphosting.yaml` incluyen marcadores como `<injected-via-secrets:JWT_SECRET>` para recordar que los valores deben inyectarse desde secretos de entorno. Mantén los valores reales fuera del repositorio.
->>>>>>> 81ba50e7
 
 ### TLS Termination
 
