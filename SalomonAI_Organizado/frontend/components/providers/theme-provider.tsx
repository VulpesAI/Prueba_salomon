--- conflicted
+++ resolved
@@ -27,7 +27,6 @@
 const ThemeProviderContext = createContext<ThemeProviderState | undefined>(
   undefined
 );
-<<<<<<< HEAD
 
 const STORAGE_THEMES: Theme[] = ['dark', 'light'];
 
@@ -47,11 +46,9 @@
   }
 
   return fallback;
-=======
 const initialState: ThemeProviderState = {
   theme: 'dark',
   setTheme: () => null,
->>>>>>> 0c9d2a53
 };
 
 const applyThemeToRoot = (nextTheme: Theme) => {
@@ -69,7 +66,6 @@
   storageKey = 'salomonai-theme',
   ...props
 }: ThemeProviderProps) {
-<<<<<<< HEAD
   const [theme, setThemeState] = useState<Theme>(defaultTheme);
 
   useIsomorphicLayoutEffect(() => {
@@ -92,7 +88,6 @@
 
       window.localStorage.setItem(storageKey, newTheme);
       applyThemeToRoot(newTheme);
-=======
   const getInitialTheme = useCallback(
     () => {
       if (typeof window === 'undefined') {
@@ -137,7 +132,6 @@
       if (typeof window !== 'undefined') {
         window.localStorage.setItem(storageKey, newTheme);
       }
->>>>>>> 0c9d2a53
       setThemeState(newTheme);
     },
     [storageKey]
