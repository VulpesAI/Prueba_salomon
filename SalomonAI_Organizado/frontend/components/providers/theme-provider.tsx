--- conflicted
+++ resolved
@@ -24,18 +24,15 @@
   setTheme: (theme: Theme) => void;
 }
 
-<<<<<<< HEAD
 const ThemeProviderContext = createContext<ThemeProviderState | undefined>(
   undefined
 );
-=======
 const initialState: ThemeProviderState = {
   theme: 'dark',
   setTheme: () => null,
 };
 
 const ThemeProviderContext = createContext<ThemeProviderState>(initialState);
->>>>>>> 2c187afe
 
 export function ThemeProvider({
   children,
@@ -54,7 +51,6 @@
       if (storedTheme === 'light' || storedTheme === 'dark') {
         return storedTheme;
       }
-<<<<<<< HEAD
 
       if (storedTheme === 'system') {
         window.localStorage.setItem(storageKey, defaultTheme);
@@ -67,14 +63,6 @@
 
   const [theme, setThemeState] = useState<Theme>(getInitialTheme);
 
-  useIsomorphicLayoutEffect(() => {
-    if (typeof window === 'undefined') return;
-
-=======
-
-      if (storedTheme === 'system') {
-        window.localStorage.setItem(storageKey, defaultTheme);
-      }
 
       return defaultTheme;
     },
@@ -86,7 +74,6 @@
   useIsomorphicLayoutEffect(() => {
     if (typeof window === 'undefined') return;
 
->>>>>>> 2c187afe
     const root = window.document.documentElement;
     root.classList.remove('light', 'dark');
     root.classList.add(theme);
