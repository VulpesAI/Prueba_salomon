--- conflicted
+++ resolved
@@ -6,17 +6,10 @@
     <div className={`flex ${isUser ? 'justify-end' : 'justify-start'}`}>
       <div
         className={[
-<<<<<<< HEAD
-          'max-w-[80%] text-sm px-3 py-2 rounded-2xl border border-soft shadow-none text-surface',
-          isUser
-            ? 'rounded-br-sm bg-[rgba(0,124,240,0.2)]'
-            : 'rounded-bl-sm bg-[rgba(255,255,255,0.08)]'
-=======
           'max-w-[80%] text-sm px-3 py-2 rounded-2xl border border-soft shadow-none',
           isUser
             ? 'rounded-br-sm bg-[rgba(0,124,240,0.2)] text-primary'
             : 'rounded-bl-sm bg-[rgba(255,255,255,0.08)] text-primary'
->>>>>>> 5f93cb9c
         ].join(' ')}
         role="article"
         aria-label={isUser ? 'Mensaje de usuario' : 'Mensaje de asistente'}
