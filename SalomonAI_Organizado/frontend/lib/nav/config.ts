<<<<<<< HEAD
import {
  Activity,
  AlertCircle,
  AlertTriangle,
  Bell,
  Bot,
  Brain,
  ChartBarStacked,
  ChartLine,
  Compass,
  CreditCard,
  FileText,
  Goal,
  GraduationCap,
  LayoutDashboard,
  LineChart,
  ListTree,
  PiggyBank,
  PieChart,
  Settings,
  ShieldCheck,
  Sparkles,
  Wallet,
} from "lucide-react"
import type { LucideIcon } from "lucide-react"
import type { Route } from "next"

export type NavBadgeVariant = "default" | "secondary" | "outline"

export type NavBadge = {
  label: string
  variant?: NavBadgeVariant
}

export type NavItem = {
  id: string
  label: string
  href: Route
  icon?: LucideIcon
  description?: string
  badge?: NavBadge
  exact?: boolean
  quickAction?: boolean
}

=======
import type { Route } from "next"
import type { ReactNode } from "react"

export type NavItem = { id: string; label: string; href: Route; icon?: ReactNode }
>>>>>>> b4853f4f
export type NavSection = { id: string; label: string; items: NavItem[] }

export const NAV_SECTIONS_BASE: NavSection[] = [
  {
    id: "dashboard",
    label: "Dashboard",
    items: [
      { id: "overview", label: "Resumen general", href: "/dashboard/overview" },
      { id: "insights", label: "Insights", href: "/dashboard/insights" },
    ],
  },
  {
    id: "accounts",
    label: "Cuentas",
    items: [
      { id: "accounts-overview", label: "Resumen de cuentas", href: "/accounts" },
      { id: "accounts-balances", label: "Saldos", href: "/accounts/balances" },
      { id: "accounts-sync", label: "Sincronización", href: "/accounts/synchronization" },
    ],
  },
  {
    id: "transactions",
    label: "Transacciones",
    items: [
      { id: "transactions-list", label: "Movimientos", href: "/transactions" },
      { id: "transactions-export", label: "Exportar", href: "/transactions/export" },
      { id: "transactions-advanced", label: "Búsqueda avanzada", href: "/transactions/advanced-search" },
      { id: "transactions-classification", label: "Clasificación", href: "/transactions/classification" },
      { id: "transactions-summaries", label: "Resúmenes", href: "/transactions/summaries" },
    ],
  },
  {
    id: "analytics",
    label: "Analítica e IA",
    items: [
      { id: "analytics-categories", label: "Categorías", href: "/analytics/categories" },
      { id: "analytics-forecasts", label: "Pronósticos", href: "/analytics/forecasts" },
      { id: "analytics-recommendations", label: "Recomendaciones", href: "/analytics/recommendations" },
      { id: "analytics-insights", label: "Insights avanzados", href: "/analytics/insights" },
    ],
  },
  {
    id: "goals",
    label: "Metas",
    items: [
      { id: "goals-tracking", label: "Seguimiento de metas", href: "/goals" },
    ],
  },
  {
    id: "alerts",
    label: "Alertas",
    items: [
      { id: "alerts-center", label: "Centro de alertas", href: "/alerts" },
      { id: "alerts-history", label: "Historial", href: "/alerts/history" },
      { id: "alerts-preferences", label: "Preferencias", href: "/alerts/preferences" },
      { id: "alerts-notifications", label: "Notificaciones", href: "/notifications" },
    ],
  },
  {
    id: "assistant",
    label: "Asistente",
    items: [
      { id: "assistant-bot", label: "Asistente financiero", href: "/assistant" },
    ],
  },
  {
    id: "settings",
    label: "Configuración",
    items: [
<<<<<<< HEAD
      {
        id: "settings-profile",
        label: "Perfil",
        href: "/settings/profile",
        icon: Settings,
        description: "Datos personales, preferencias y carga manual de cartolas",
      },
      {
        id: "settings-security",
        label: "Seguridad",
        href: "/settings/security",
        icon: ShieldCheck,
        description: "Accesos y autenticación",
      },
      {
        id: "settings-notifications",
        label: "Notificaciones",
        href: "/settings/notifications",
        icon: GraduationCap,
        description: "Alertas de correo y push",
      },
=======
      { id: "settings-profile", label: "Perfil", href: "/settings/profile" },
      { id: "settings-security", label: "Seguridad", href: "/settings/security" },
      { id: "settings-notifications", label: "Notificaciones", href: "/settings/notifications" },
>>>>>>> b4853f4f
    ],
  },
]

export const NAV_ALIASES: Partial<Record<Route, string>> = {
  "/accounts": "Resumen de cuentas",
  "/accounts/balances": "Saldos",
  "/accounts/synchronization": "Sincronización",
  "/transactions": "Movimientos",
  "/alerts/preferences": "Preferencias",
  "/settings/profile": "Perfil",
}<|MERGE_RESOLUTION|>--- conflicted
+++ resolved
@@ -1,4 +1,3 @@
-<<<<<<< HEAD
 import {
   Activity,
   AlertCircle,
@@ -44,12 +43,6 @@
   quickAction?: boolean
 }
 
-=======
-import type { Route } from "next"
-import type { ReactNode } from "react"
-
-export type NavItem = { id: string; label: string; href: Route; icon?: ReactNode }
->>>>>>> b4853f4f
 export type NavSection = { id: string; label: string; items: NavItem[] }
 
 export const NAV_SECTIONS_BASE: NavSection[] = [
@@ -119,7 +112,6 @@
     id: "settings",
     label: "Configuración",
     items: [
-<<<<<<< HEAD
       {
         id: "settings-profile",
         label: "Perfil",
@@ -141,11 +133,6 @@
         icon: GraduationCap,
         description: "Alertas de correo y push",
       },
-=======
-      { id: "settings-profile", label: "Perfil", href: "/settings/profile" },
-      { id: "settings-security", label: "Seguridad", href: "/settings/security" },
-      { id: "settings-notifications", label: "Notificaciones", href: "/settings/notifications" },
->>>>>>> b4853f4f
     ],
   },
 ]
